[package]
name = "urlpattern"
version = "0.2.0"
authors = ["the Deno authors", "crowlKats <crowlkats@toaxl.com>"]
edition = "2021"
description = "rust-urlpattern is a Rust implementation of the URLPattern standard"
repository = "https://github.com/denoland/rust-urlpattern"
license = "MIT"

[dependencies]
<<<<<<< HEAD
derive_more = "0.99.16"
url = "2.5.2"
regex = "1.10.5"
=======
url = "2.2.2"
regex = "1.4.3"
>>>>>>> cdf29f52
serde = { version = "1.0.127", features = ["derive"] }
unic-ucd-ident = { version = "0.9.0", features = ["id"] }

[dev-dependencies]
serde_json = "1.0.66"<|MERGE_RESOLUTION|>--- conflicted
+++ resolved
@@ -8,14 +8,8 @@
 license = "MIT"
 
 [dependencies]
-<<<<<<< HEAD
-derive_more = "0.99.16"
 url = "2.5.2"
 regex = "1.10.5"
-=======
-url = "2.2.2"
-regex = "1.4.3"
->>>>>>> cdf29f52
 serde = { version = "1.0.127", features = ["derive"] }
 unic-ucd-ident = { version = "0.9.0", features = ["id"] }
 
