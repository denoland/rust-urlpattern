//! This module contains functions required to integrate this library into
//! browsers. If you are not building a browser, you can ignore this module.

use serde::Deserialize;
use serde::Serialize;
use url::Url;

use crate::component::Component;
use crate::parser::RegexSyntax;
use crate::regexp::RegExp;
pub use crate::Error;
use crate::UrlPatternOptions;

#[derive(Debug, Default, Clone, PartialEq, Eq, Serialize, Deserialize)]
pub struct UrlPatternInit {
  #[serde(skip_serializing_if = "Option::is_none")]
  pub protocol: Option<String>,
  #[serde(skip_serializing_if = "Option::is_none")]
  pub username: Option<String>,
  #[serde(skip_serializing_if = "Option::is_none")]
  pub password: Option<String>,
  #[serde(skip_serializing_if = "Option::is_none")]
  pub hostname: Option<String>,
  #[serde(skip_serializing_if = "Option::is_none")]
  pub port: Option<String>,
  #[serde(skip_serializing_if = "Option::is_none")]
  pub pathname: Option<String>,
  #[serde(skip_serializing_if = "Option::is_none")]
  pub search: Option<String>,
  #[serde(skip_serializing_if = "Option::is_none")]
  pub hash: Option<String>,
  #[serde(rename = "baseURL", skip_serializing_if = "Option::is_none")]
  pub base_url: Option<String>,
}

#[allow(clippy::large_enum_variant)]
#[derive(Debug, Clone, PartialEq, Eq, Serialize, Deserialize)]
#[serde(untagged)]
pub enum StringOrInit {
  String(String),
  Init(UrlPatternInit),
}

/// This function constructs a UrlPattern given a string or UrlPatternInit and
/// optionally a base url.
pub fn process_construct_pattern_input(
  input: StringOrInit,
  base_url: Option<&str>,
) -> Result<crate::UrlPatternInit, Error> {
  let init = match input {
    StringOrInit::String(pattern) => {
      let base_url =
        base_url.map(Url::parse).transpose().map_err(Error::Url)?;
      crate::UrlPatternInit::parse_constructor_string::<regex::Regex>(
        &pattern, base_url,
      )?
    }
    StringOrInit::Init(init) => {
      if base_url.is_some() {
        return Err(Error::BaseUrlWithInit);
      }
      let base_url = init
        .base_url
        .map(|s| Url::parse(&s))
        .transpose()
        .map_err(Error::Url)?;
      crate::UrlPatternInit {
        protocol: init.protocol,
        username: init.username,
        password: init.password,
        hostname: init.hostname,
        port: init.port,
        pathname: init.pathname,
        search: init.search,
        hash: init.hash,
        base_url,
      }
    }
  };
  Ok(init)
}
#[derive(Debug, Clone, PartialEq, Eq, Serialize, Deserialize)]
#[serde(rename_all = "camelCase")]
pub struct UrlPattern {
  pub protocol: UrlPatternComponent,
  pub username: UrlPatternComponent,
  pub password: UrlPatternComponent,
  pub hostname: UrlPatternComponent,
  pub port: UrlPatternComponent,
  pub pathname: UrlPatternComponent,
  pub search: UrlPatternComponent,
  pub hash: UrlPatternComponent,
  pub has_regexp_groups: bool,
}

#[derive(Debug, Clone, PartialEq, Eq, Serialize, Deserialize)]
#[serde(rename_all = "camelCase")]
pub struct UrlPatternComponent {
  pub pattern_string: String,
  pub regexp_string: String,
  pub matcher: Matcher,
  pub group_name_list: Vec<String>,
}

impl From<Component<EcmaRegexp>> for UrlPatternComponent {
  fn from(component: Component<EcmaRegexp>) -> Self {
    Self {
      pattern_string: component.pattern_string,
      regexp_string: component.regexp.unwrap().0,
      matcher: component.matcher.into(),
      group_name_list: component.group_name_list,
    }
  }
}

#[derive(Debug, Clone, PartialEq, Eq, Serialize, Deserialize)]
#[serde(rename_all = "camelCase")]
pub struct Matcher {
  pub prefix: String,
  pub suffix: String,
  #[serde(flatten)]
  pub inner: InnerMatcher,
}

#[derive(Debug, Clone, PartialEq, Eq, Serialize, Deserialize)]
#[serde(rename_all = "camelCase", tag = "kind")]
pub enum InnerMatcher {
  Literal {
    literal: String,
  },
  #[serde(rename_all = "camelCase")]
  SingleCapture {
    filter: Option<char>,
    allow_empty: bool,
  },
  RegExp {
    regexp: String,
  },
}

impl From<crate::matcher::Matcher<EcmaRegexp>> for Matcher {
  fn from(matcher: crate::matcher::Matcher<EcmaRegexp>) -> Self {
    Self {
      prefix: matcher.prefix,
      suffix: matcher.suffix,
      inner: matcher.inner.into(),
    }
  }
}

impl From<crate::matcher::InnerMatcher<EcmaRegexp>> for InnerMatcher {
  fn from(inner: crate::matcher::InnerMatcher<EcmaRegexp>) -> Self {
    match inner {
      crate::matcher::InnerMatcher::Literal { literal } => {
        Self::Literal { literal }
      }
      crate::matcher::InnerMatcher::SingleCapture {
        filter,
        allow_empty,
      } => Self::SingleCapture {
        filter,
        allow_empty,
      },
      crate::matcher::InnerMatcher::RegExp { regexp } => Self::RegExp {
        regexp: regexp.unwrap().0,
      },
    }
  }
}

struct EcmaRegexp(String, String);

impl RegExp for EcmaRegexp {
  fn syntax() -> RegexSyntax {
    RegexSyntax::EcmaScript
  }

  fn parse(pattern: &str, flags: &str) -> Result<Self, ()> {
    Ok(EcmaRegexp(pattern.to_string(), flags.to_string()))
  }

<<<<<<< HEAD
  fn matches<'a>(&self, text: &'a str) -> Option<Vec<&'a str>> {
    let regexp = regex::Regex::parse(&self.0, &self.1).ok()?;
=======
  fn matches<'a>(&self, text: &'a str) -> Option<Vec<Option<&'a str>>> {
    let regexp = regex::Regex::parse(&self.0).ok()?;
>>>>>>> d3f6a05d
    regexp.matches(text)
  }
}

/// Parse a pattern into its components.
pub fn parse_pattern(
  init: crate::UrlPatternInit,
  options: UrlPatternOptions,
) -> Result<UrlPattern, Error> {
  let pattern =
    crate::UrlPattern::<EcmaRegexp>::parse_internal(init, false, options)?;
  let urlpattern = UrlPattern {
    has_regexp_groups: pattern.has_regexp_groups(),
    protocol: pattern.protocol.into(),
    username: pattern.username.into(),
    password: pattern.password.into(),
    hostname: pattern.hostname.into(),
    port: pattern.port.into(),
    pathname: pattern.pathname.into(),
    search: pattern.search.into(),
    hash: pattern.hash.into(),
  };
  Ok(urlpattern)
}

pub type Inputs = (StringOrInit, Option<String>);

pub fn process_match_input(
  input: StringOrInit,
  base_url_str: Option<&str>,
) -> Result<Option<(crate::UrlPatternMatchInput, Inputs)>, Error> {
  let mut inputs = (input.clone(), None);
  let init = match input {
    StringOrInit::String(url) => {
      let base_url = if let Some(base_url) = base_url_str {
        match Url::parse(base_url) {
          Ok(base_url) => {
            inputs.1 = Some(base_url.to_string());
            Some(base_url)
          }
          Err(_) => return Ok(None),
        }
      } else {
        None
      };
      match Url::options().base_url(base_url.as_ref()).parse(&url) {
        Ok(url) => crate::UrlPatternMatchInput::Url(url),
        Err(_) => return Ok(None),
      }
    }
    StringOrInit::Init(init) => {
      if base_url_str.is_some() {
        return Err(Error::BaseUrlWithInit);
      }
      let base_url = match init.base_url.map(|s| Url::parse(&s)).transpose() {
        Ok(base_url) => base_url,
        Err(_) => return Ok(None),
      };
      let init = crate::UrlPatternInit {
        protocol: init.protocol,
        username: init.username,
        password: init.password,
        hostname: init.hostname,
        port: init.port,
        pathname: init.pathname,
        search: init.search,
        hash: init.hash,
        base_url,
      };
      crate::UrlPatternMatchInput::Init(init)
    }
  };

  Ok(Some((init, inputs)))
}

#[derive(Debug, Clone, Default, PartialEq, Eq, Serialize, Deserialize)]
pub struct MatchInput {
  pub protocol: String,
  pub username: String,
  pub password: String,
  pub hostname: String,
  pub port: String,
  pub pathname: String,
  pub search: String,
  pub hash: String,
}

pub fn parse_match_input(
  input: crate::UrlPatternMatchInput,
) -> Option<MatchInput> {
  let mut i = MatchInput::default();
  match input {
    crate::UrlPatternMatchInput::Init(init) => {
      if let Ok(apply_result) = init.process(
        crate::canonicalize_and_process::ProcessType::Url,
        Some(i.protocol),
        Some(i.username),
        Some(i.password),
        Some(i.hostname),
        Some(i.port),
        Some(i.pathname),
        Some(i.search),
        Some(i.hash),
      ) {
        i.protocol = apply_result.protocol.unwrap();
        i.username = apply_result.username.unwrap();
        i.password = apply_result.password.unwrap();
        i.hostname = apply_result.hostname.unwrap();
        i.port = apply_result.port.unwrap();
        i.pathname = apply_result.pathname.unwrap();
        i.search = apply_result.search.unwrap();
        i.hash = apply_result.hash.unwrap();
      } else {
        return None;
      }
    }
    crate::UrlPatternMatchInput::Url(url) => {
      i.protocol = url.scheme().to_string();
      i.username = url.username().to_string();
      i.password = url.password().unwrap_or_default().to_string();
      i.hostname = url.host_str().unwrap_or_default().to_string();
      i.port = url::quirks::port(&url).to_string();
      i.pathname = url::quirks::pathname(&url).to_string();
      i.search = url.query().unwrap_or_default().to_string();
      i.hash = url.fragment().unwrap_or_default().to_string();
    }
  }

  Some(i)
}<|MERGE_RESOLUTION|>--- conflicted
+++ resolved
@@ -179,13 +179,8 @@
     Ok(EcmaRegexp(pattern.to_string(), flags.to_string()))
   }
 
-<<<<<<< HEAD
-  fn matches<'a>(&self, text: &'a str) -> Option<Vec<&'a str>> {
+  fn matches<'a>(&self, text: &'a str) -> Option<Vec<Option<&'a str>>> {
     let regexp = regex::Regex::parse(&self.0, &self.1).ok()?;
-=======
-  fn matches<'a>(&self, text: &'a str) -> Option<Vec<Option<&'a str>>> {
-    let regexp = regex::Regex::parse(&self.0).ok()?;
->>>>>>> d3f6a05d
     regexp.matches(text)
   }
 }
